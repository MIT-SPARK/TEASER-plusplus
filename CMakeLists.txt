cmake_minimum_required(VERSION 3.10)
project(teaserpp VERSION 1.0.0)

set(CMAKE_CXX_STANDARD 14)

set(CMAKE_MODULE_PATH "${CMAKE_CURRENT_SOURCE_DIR}/cmake/modules/" ${CMAKE_MODULE_PATH})

# Check build types
if (NOT CMAKE_BUILD_TYPE AND NOT CMAKE_CONFIGURATION_TYPES)
    message(STATUS "Setting build type to 'Release' as none was specified.")
    set(CMAKE_BUILD_TYPE "Release" CACHE
            STRING "Choose the type of build." FORCE)
endif ()

# Options
option(BUILD_TESTS "Build tests" ON)
option(BUILD_TEASER_FPFH "Build TEASER++ wrappers for PCL FPFH estimation." ON)
option(BUILD_MATLAB_BINDINGS "Build MATLAB bindings" OFF)
option(BUILD_PYTHON_BINDINGS "Build Python bindings" ON)
option(BUILD_DOC "Build documentation" ON)
option(BUILD_WITH_MARCH_NATIVE "Build with flag march=native" OFF)
option(ENABLE_MKL "Try to use Eigen with MKL" OFF)
option(ENABLE_DIAGNOSTIC_PRINT "Enable printing of diagnostic messages" ON)

if (ENABLE_DIAGNOSTIC_PRINT)
    message(STATUS "Enable printing of diagnostic messages.")
    add_definitions(-DTEASER_DIAG_PRINT)
endif ()

# Cache Variables
if (NOT TEASERPP_PYTHON_VERSION)
    set(TEASERPP_PYTHON_VERSION "" CACHE STRING "Python version to use for TEASER++ bindings.")
endif ()

# Find dependencies
# Eigen3
find_package(Eigen3 3.2 QUIET REQUIRED NO_MODULE)
if (ENABLE_MKL)
    find_package(MKL)
    if (MKL_FOUND)
        message(STATUS "MKL found at: ${MKL_LIBRARIES}")
        include_directories(${MKL_INCLUDE_DIR})
        add_definitions(-DEIGEN_USE_MKL_ALL)
        list(APPEND TEASERPP_BLAS_LAPACK_LIBS ${MKL_LIBRARIES})
    else ()
        message(STATUS "MKL not found.")
    endif ()
endif ()

if (BUILD_TEASER_FPFH)
<<<<<<< HEAD
    # Boost
    find_package(Boost 1.58 QUIET REQUIRED)

    # PCL
    find_package(PCL 1.8 QUIET REQUIRED COMPONENTS common io features kdtree)

    # Fix Eigen alignment issue
    # See: http://eigen.tuxfamily.org/dox-devel/group__TopicUnalignedArrayAssert.html
    add_definitions(-DEIGEN_MAX_STATIC_ALIGN_BYTES=0)
=======
    # Suppress CMake warnings
    # see here: https://github.com/PointCloudLibrary/pcl/issues/3680
    if(NOT DEFINED CMAKE_SUPPRESS_DEVELOPER_WARNINGS)
        set(CMAKE_SUPPRESS_DEVELOPER_WARNINGS 1 CACHE INTERNAL "No dev warnings")
    endif()
    find_package(PCL 1.9 QUIET REQUIRED COMPONENTS common io features kdtree)

    # check for -march=native in PCL compile definitions
    get_target_property(PCL_COMPILE_OPTIONS pcl_common INTERFACE_COMPILE_OPTIONS)
    string(FIND "${PCL_COMPILE_OPTIONS}" "-march=native" PCL_IS_NATIVE)
    if (NOT PCL_IS_NATIVE EQUAL -1)
        if (NOT BUILD_WITH_MARCH_NATIVE)
            message (STATUS "PCL built with -march=native. Enable -march=native for TEASER++ as well")
            set(BUILD_WITH_MARCH_NATIVE ON)
        endif()
    endif()
>>>>>>> 686a2766
endif ()

# googletest
configure_file(cmake/GoogleTest.CMakeLists.txt.in googletest-download/CMakeLists.txt)
execute_process(COMMAND "${CMAKE_COMMAND}" -G "${CMAKE_GENERATOR}" .
        WORKING_DIRECTORY "${CMAKE_BINARY_DIR}/googletest-download")
execute_process(COMMAND "${CMAKE_COMMAND}" --build .
        WORKING_DIRECTORY "${CMAKE_BINARY_DIR}/googletest-download")
set(gtest_force_shared_crt ON CACHE BOOL "" FORCE)
add_subdirectory("${CMAKE_BINARY_DIR}/googletest-src"
        "${CMAKE_BINARY_DIR}/googletest-build")

# pmc (Parallel Maximum Clique)
configure_file(cmake/pmc.CMakeLists.txt.in pmc-download/CMakeLists.txt)
execute_process(COMMAND "${CMAKE_COMMAND}" -G "${CMAKE_GENERATOR}" .
        WORKING_DIRECTORY "${CMAKE_BINARY_DIR}/pmc-download")
execute_process(COMMAND "${CMAKE_COMMAND}" --build .
        WORKING_DIRECTORY "${CMAKE_BINARY_DIR}/pmc-download")
add_subdirectory("${CMAKE_BINARY_DIR}/pmc-src"
        "${CMAKE_BINARY_DIR}/pmc-build")

# tinyply
configure_file(cmake/tinyply.CMakeLists.txt.in tinyply-download/CMakeLists.txt)
execute_process(COMMAND "${CMAKE_COMMAND}" -G "${CMAKE_GENERATOR}" .
        WORKING_DIRECTORY "${CMAKE_BINARY_DIR}/tinyply-download")
execute_process(COMMAND "${CMAKE_COMMAND}" --build .
        WORKING_DIRECTORY "${CMAKE_BINARY_DIR}/tinyply-download")
add_subdirectory("${CMAKE_BINARY_DIR}/tinyply-src"
        "${CMAKE_BINARY_DIR}/tinyply-build")
target_include_directories(tinyply PUBLIC
        $<BUILD_INTERFACE:${CMAKE_BINARY_DIR}/tinyply-src/source>)

# spectra
configure_file(cmake/spectra.CMakeLists.txt.in spectra-download/CMakeLists.txt)
execute_process(COMMAND "${CMAKE_COMMAND}" -G "${CMAKE_GENERATOR}" .
        WORKING_DIRECTORY "${CMAKE_BINARY_DIR}/spectra-download")
execute_process(COMMAND "${CMAKE_COMMAND}" --build .
        WORKING_DIRECTORY "${CMAKE_BINARY_DIR}/spectra-download")
set(SPECTRA_INCLUDE_DIRS "${CMAKE_BINARY_DIR}/spectra-src/include")

# Building Targets
set(TEASERPP_ROOT ${CMAKE_CURRENT_LIST_DIR})
add_subdirectory(teaser)

if (BUILD_TESTS)
    enable_testing()
    add_subdirectory(test)
endif ()

if (BUILD_DOC)
    add_subdirectory(doc EXCLUDE_FROM_ALL)
endif ()

if (BUILD_MATLAB_BINDINGS)
    message(STATUS "Will build MATLAB bindings.")
    add_subdirectory(matlab)
endif ()

if (BUILD_PYTHON_BINDINGS)
    set(PYBIND11_PYTHON_VERSION ${TEASERPP_PYTHON_VERSION})

    # download the pybind11 repo
    configure_file(cmake/pybind11.CMakeLists.txt.in pybind11-download/CMakeLists.txt)
    execute_process(COMMAND "${CMAKE_COMMAND}" -G "${CMAKE_GENERATOR}" .
            WORKING_DIRECTORY "${CMAKE_BINARY_DIR}/pybind11-download")
    execute_process(COMMAND "${CMAKE_COMMAND}" --build .
            WORKING_DIRECTORY "${CMAKE_BINARY_DIR}/pybind11-download")
    add_subdirectory("${CMAKE_BINARY_DIR}/pybind11-src"
            "${CMAKE_BINARY_DIR}/pybind11-build")

    message(STATUS "TEASER++ Python binding will be built.")
    add_subdirectory(python)
endif ()

# export targets
export(TARGETS ${TEASERPP_EXPORTED_TARGETS} FILE teaserpp-exports.cmake)

install(FILES cmake/teaserppConfig.cmake
        DESTINATION ${CMAKE_INSTALL_LIBDIR}/cmake/teaserpp
        )<|MERGE_RESOLUTION|>--- conflicted
+++ resolved
@@ -48,17 +48,9 @@
 endif ()
 
 if (BUILD_TEASER_FPFH)
-<<<<<<< HEAD
     # Boost
     find_package(Boost 1.58 QUIET REQUIRED)
 
-    # PCL
-    find_package(PCL 1.8 QUIET REQUIRED COMPONENTS common io features kdtree)
-
-    # Fix Eigen alignment issue
-    # See: http://eigen.tuxfamily.org/dox-devel/group__TopicUnalignedArrayAssert.html
-    add_definitions(-DEIGEN_MAX_STATIC_ALIGN_BYTES=0)
-=======
     # Suppress CMake warnings
     # see here: https://github.com/PointCloudLibrary/pcl/issues/3680
     if(NOT DEFINED CMAKE_SUPPRESS_DEVELOPER_WARNINGS)
@@ -70,12 +62,15 @@
     get_target_property(PCL_COMPILE_OPTIONS pcl_common INTERFACE_COMPILE_OPTIONS)
     string(FIND "${PCL_COMPILE_OPTIONS}" "-march=native" PCL_IS_NATIVE)
     if (NOT PCL_IS_NATIVE EQUAL -1)
+        # Fix Eigen alignment conflicting with pcl issue
+        # See: http://eigen.tuxfamily.org/dox-devel/group__TopicUnalignedArrayAssert.html
+        add_compile_definitions(EIGEN_MAX_STATIC_ALIGN_BYTES=0)
+
         if (NOT BUILD_WITH_MARCH_NATIVE)
             message (STATUS "PCL built with -march=native. Enable -march=native for TEASER++ as well")
             set(BUILD_WITH_MARCH_NATIVE ON)
         endif()
     endif()
->>>>>>> 686a2766
 endif ()
 
 # googletest
